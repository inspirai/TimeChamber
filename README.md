<<<<<<< HEAD
# TimeChamber: A Massively Parallel Large Scale Self-Play Framework
=======
# TimeChamber: A Massively parallel Large Scale Self-Play Framework
>>>>>>> 696fff3d

****

**TimeChamber** is a large scale self-play framework running on parallel simulation.
Running self-play algorithms always need lots of hardware resources, especially on 3D physically simulated
environments.
We provide a self-play framework that can achieve fast training and evaluation with **ONLY ONE GPU**.
TimeChamber is developed with the following key features:

- **Parallel Simulation**: TimeChamber is built within [Isaac Gym](https://developer.nvidia.com/isaac-gym). Isaac Gym is
  a fast GPU-based simulation platform. It supports running thousands of environments in parallel on a single GPU.For
  example, on one NVIDIA Laptop RTX 3070Ti GPU, TimeChamber can reach **80,000+
  mean FPS** by running 4,096 environments in parallel.
- **Parallel Evaluation**: TimeChamber can fast calculate dozens of policies' ELO
  rating(represent their combat power). It also supports multi-player ELO calculations
  by [multi-elo](https://github.com/djcunningham0/multielo). Inspired by Vectorization techniques
  for [fast population-based training](https://github.com/instadeepai/fastpbrl), we leverage the
  vectorized models to evaluate different policy in parallel.
- **Prioritized Fictitious Self-Play Benchmark**: We implement a classic PPO self-play algorithm on top
  of [rl_games](https://github.com/Denys88/rl_games), with a prioritized player pool to avoid cycles and improve the
  diversity of training policy.

<div align=center>
<img src="assets/images/algorithm.jpg" align="center" width="600"/>
</div> 

- **Competitive Multi-Agent Tasks**: Inspired by [OpenAI RoboSumo](https://github.com/openai/robosumo), we introduce two
  competitive multi-agent tasks(e.g.,Ant Sumo,Ant
  Battle) as examples.
  The efficiency of our self-play framework has been tested on these tasks. After days of training,our agent can
  discover some interesting
  physical skills like pulling, jumping,etc. **Welcome to contribute your own environments!**

## Installation

****
Download and follow the installation instructions of Isaac Gym: https://developer.nvidia.com/isaac-gym  
Ensure that Isaac Gym works on your system by running one of the examples from the `python/examples`
directory, like `joint_monkey.py`. If you have any trouble running the samples, please follow troubleshooting steps
described in the [Isaac Gym Preview Release 3/4 installation instructions](https://developer.nvidia.com/isaac-gym).  
Then install this repo:

```bash
pip install -e .
```

## Quick Start

****

### Tasks

Source code for tasks can be found in  `timechamber/tasks`,The detailed settings of state/action/reward are
in [here](./docs/environments.md).
More interesting tasks will come soon.

#### Ant Sumo

Ant Sumo is a 3D environment with simulated physics that allows pairs of ant agents to compete against each other.
To win, the agent has to push the opponent out of the ring. Every agent has 100 hp . Each step, If the agent's body
touches the ground, its hp will be reduced by 1.The agent whose hp becomes 0 will be eliminated.
<div align=center>
<img src="assets/images/ant_sumo.gif" align="center" width="600"/>
</div> 

#### Ant Battle

Ant Battle is an expanded environment of Ant Sumo. It supports more than two agents competing against with
each other. The battle ring radius will shrink, the agent going out of the ring will be eliminated.
<div align=center>
<img src="assets/images/ant_battle.gif" align="center" width="600"/>
</div>  

### Self-Play Training

To train your policy for tasks, for example:

```bash
# run self-play training for Ant Sumo task
python train.py task=MA_Ant_Sumo headless=True
```

```bash
# run self-play training for Ant Battle task
python train.py task=MA_Ant_Battle headless=True
```

Key arguments to the training script
follow [IsaacGymEnvs Configuration and command line arguments](https://github.com/NVIDIA-Omniverse/IsaacGymEnvs/blob/main/README.md#configuration-and-command-line-arguments)
.
Other training arguments follow [rl_games config parameters](https://github.com/Denys88/rl_games#config-parameters),
you can change them in `timechamber/tasks/train/*.yaml`. There are some specific arguments for self-play training:

- `num_agents`: Set the number of agents for Ant Battle environment, it should be larger than 1.
- `op_checkpoint`: Set to path to the checkpoint to load initial opponent agent policy.
  If it's empty, opponent agent will use random policy.
- `update_win_rate`: Win_rate threshold to add the current policy to opponent's player pool.
- `player_pool_length`: The max size of player pool, following FIFO rules.
- `games_to_check`: Warm up for training, the player pool won't be updated until the current policy plays such number of
  games.
- `max_update_steps`: If current policy update iterations exceed that number, the current policy will be added to
  opponent player_pool.

### Policies Evaluation

To evaluate your policies, for example:

```bash
# run testing for Ant Sumo policy
python train.py task=MA_Ant_Sumo test=True headless=True checkpoint='models/ant_sumo/policy.pth'
```

You can set the opponent agent policy using `op_checkpoint`. If it's empty, the opponent agent will use the same policy
as `checkpoint`.  
We use vectorized models to accelerate the evaluation of policies. Put policies into checkpoint dir, let them compete
with each
other in parallel:

```bash
# run testing for Ant Sumo policy
python train.py task=MA_Ant_Sumo test=True headless=True checkpoint='models/ant_sumo' player_pool_type=vectorized
```

There are some specific arguments for self-play evaluation, you can change them in `timechamber/tasks/train/*.yaml`:

- `games_num`: Total episode number of evaluation.
- `record_elo`: Set `True` to record the ELO rating of your policies, after evaluation, you can check the `elo.jpg` in
  your checkpoint dir.

<div align=center>
  <img src="assets/images/elo.jpg" align="center" width="400"/>
</div>

- `init_elo`: Initial ELO rating of each policy.

### Building Your Own Task

You can build your own task
follow [IsaacGymEnvs](https://github.com/NVIDIA-Omniverse/IsaacGymEnvs/blob/main/README.md#creating-an-environment)
, make sure the obs shape is correct and`info` contains `win`,`lose`and`draw`:

```python
import isaacgym
import timechamber
import torch

envs = timechamber.make(
    seed=0,
    task="MA_Ant_Sumo",
    num_envs=2,
    sim_device="cuda:0",
    rl_device="cuda:0",
)
# the obs shape should be (num_agents*num_envs,num_obs).
# the obs of training agent is (:num_envs,num_obs)
print("Observation space is", envs.observation_space)
print("Action space is", envs.action_space)
obs = envs.reset()
for _ in range(20):
    obs, reward, done, info = envs.step(
        torch.rand((2 * 2,) + envs.action_space.shape, device="cuda:0")
    )
# info:
# {'win': tensor([Bool, Bool])
# 'lose': tensor([Bool, Bool])
# 'draw': tensor([Bool, Bool])}

```

## Citing

If you use timechamber in your research please use the following citation:

````
@misc{InspirAI,
<<<<<<< HEAD
  author = {Huang Ziming,Wu Yutong,Flood Sung},
  title = {TimeChamber: A Massively Parallel Large Scale Self-Play Framework},
=======
  title = {TimeChamber: A Massively parallel Large Scale Self-Play Framework},
>>>>>>> 696fff3d
  year = {2022},
  publisher = {GitHub},
  journal = {GitHub repository},
  howpublished = {\url{https://github.com/inspirai/TimeChamber}},
  author = {Huang Ziming,Flood Sung,Wu Yutong},
}<|MERGE_RESOLUTION|>--- conflicted
+++ resolved
@@ -1,8 +1,4 @@
-<<<<<<< HEAD
 # TimeChamber: A Massively Parallel Large Scale Self-Play Framework
-=======
-# TimeChamber: A Massively parallel Large Scale Self-Play Framework
->>>>>>> 696fff3d
 
 ****
 
@@ -178,12 +174,8 @@
 
 ````
 @misc{InspirAI,
-<<<<<<< HEAD
   author = {Huang Ziming,Wu Yutong,Flood Sung},
   title = {TimeChamber: A Massively Parallel Large Scale Self-Play Framework},
-=======
-  title = {TimeChamber: A Massively parallel Large Scale Self-Play Framework},
->>>>>>> 696fff3d
   year = {2022},
   publisher = {GitHub},
   journal = {GitHub repository},
